--- conflicted
+++ resolved
@@ -1,48 +1,11 @@
-import { Button, TextField, makeStyles, Box, StylesProvider } from '@material-ui/core';
+import { Button, TextField, makeStyles, Box } from '@material-ui/core';
 import { Ellipse } from 'react-shapes';
 import './App.css';
 import { w3cwebsocket as W3CWebSocket } from "websocket";
-<<<<<<< HEAD
 import React, { useEffect, useState } from 'react';
+// import { ReactComponent as card } from './2C.svg'
 
 const BASE_URI = 'http://localhost:3001';
-
-function suitToChar(suit) {
-  switch(suit) {
-    case 0: return 'S';
-    case 1: return 'H';
-    case 2: return 'C';
-    case 3: return 'D';
-    default: return '';
-  }
-}
-
-function rankToChar(rank) {
-  switch(rank) {
-    case 12: return 'A';
-    case 11: return 'K';
-    case 10: return 'Q';
-    case 9: return 'J';
-    case 8: return 'T';
-    default: return String(rank + 2);
-  }
-}
-
-
-function Card({ index }) {
-  const classes = useStyles();
-  const rank = rankToChar(index % 13);
-  const suit = suitToChar(Math.floor(index / 14));
-  return (
-    <div className={classes.card}>
-      <img 
-        style={{objectFit: 'contain', height: 100, width: 'auto'}}
-        alt={`${rank}${suit}`}
-        src={`cards/${rank}${suit}.svg`}
-        />
-    </div>
-  );
-}
 
 function create_game() {
   return new Promise((resolve, reject) => {
@@ -54,57 +17,28 @@
     .catch(err => reject(err));
   })
 }
-=======
-import React, { useEffect, useState, Component } from 'react';
-import * as url from "url";
-// import { ReactComponent as card } from './2C.svg'
 
-const BASE_URI = 'http://localhost:3001';
+function join_game(game_id) {
+  return new Promise((resolve, reject) => {
+    fetch(`${BASE_URI}/join`, {
+      method: 'POST',
+      headers: {
+        'Content-Type': 'application/json',
+      },
+      body: JSON.stringify({ game_id })
+    })
+    .then(res => res.json())
+    .then(res => resolve(res))
+    .catch(err => reject(err));
+  })
+}
 
->>>>>>> f1a665b6
-
-
-//function create_game() {
-//  return new Promise((resolve, reject) => {
-//    fetch(`${BASE_URI}/create`, {
-//      method: 'POST',
-//    })
-//    .then(res => res.json())
-//    .then(res => resolve(res))
-//    .catch(err => reject(err));
-//  })
-//}
-
-function join_game() {
-  return new Promise(() => {
-    fetch('http://localhost:3001/join', {
-        method: 'POST',
-        })
-      .then(response => response.json())
-        .then(responseData => {
-
-            let client_id = responseData['client_id']
-            let wsurl = responseData['url']
-            return new W3CWebSocket(wsurl);
-        })
-  })
-
-<<<<<<< HEAD
 async function connect() {
   const { game_id } = await create_game();
   console.log(game_id);
   let { url, client_id } = await join_game(game_id);
-  return new {client: W3CWebSocket(url), clientId: client_id}();
-=======
->>>>>>> f1a665b6
+  return new W3CWebSocket(url);
 }
-
-//function connect() {
-//  const { client_id, url } = join_game();
-//  return new W3CWebSocket();
-//}
-
-
 
 const useStyles = makeStyles((theme) => ({
   root: {
@@ -112,115 +46,30 @@
       margin: theme.spacing(1),
     },
   },
-  game: {
-    padding: '1em',
-    display: 'grid',
-    gridGap: '1em',
-    gridTemplateCols: '80px 1fr',
-    gridTemplateAreas: ' "history table" "history actions" '
-  },
-  table: {
-    gridArea: 'table',
-    width: '100%',
-    height: 500,
-    position: 'relative',
-    display: 'grid',
-    gridTemplateRows: '2fr 3fr 2fr',
-  },
-  actions: {
-    gridArea: 'actions'
-  },
-  history: {
-    gridArea: 'history',
-    height: '100%',
-    background: 'grey'
-  },
-  hero: {
-    position: 'relative',
-    display: 'flex',
-    justifyContent: 'center',
-    alignItems: 'flex-end',
-    gridRow: 3
-  },
-  villan: {
-    alignItems: 'flex-start',
-    position: 'relative',
-    display: 'flex',
-    justifyContent: 'center',
-    gridRow: 1
-  },
-  board: {
-    position: 'relative',
-    display: 'flex',
-    justifyContent: 'center',
-    alignItems: 'center',
-    gridRow: 2
-  },
-  felt: {
-    position: 'absolute',
-    width: '100%',
-    height: '100%',
-    background: 'green',
-    borderRadius: '50%',
-    zIndex: -1
-  },
-  privateCards: {
-    display: 'flex',
-    flexDirection: 'row',
-  },
-  boardCards: {
-    display: 'flex',
-    flexDirection: 'row',
-    alignItems: 'center',
-  },
-  card: {
-    maxHeight: 100,
-  },
-  pot: {
-
-  },
-  wager: {
-
-  }
 }));
 
 export default function App() {
-<<<<<<< HEAD
   // const classes = useStyles();
   let [client, setClient] = useState(null);
-  let [clientId, setClientId] = useState(null);
-=======
-  //  const classes = useStyles();
-  let [ client, setClient] = useState(null);
->>>>>>> f1a665b6
   let [stacks, setStacks] = useState([0, 0]);
   let [wagers, setWagers] = useState([0, 0]);
   let [pot, setPot] = useState(0);
-  let [boardCards, setBoardCards] = useState([52, 52, 52, 52, 52]);
-  let [ourCards, setOurCards] = useState([52, 52]);
-
-  const classes = useStyles();
+  let [cards, setCards] = useState([52, 52, 52, 52, 52, 52, 52]);
 
   useEffect(() => {
     if (client === null) {
-<<<<<<< HEAD
-      connect().then(({ client, clientId}) => {
-=======
-      join_game().then(client => {
->>>>>>> f1a665b6
+      connect().then(client => {
         client.onmessage = (message) => handleMessage(JSON.parse(message.data));
         client.onopen = () => {
-          console.warn('connected');
+          console.log('connected');
         }
         client.onclose = () => {
-          console.warn('disconnected');
+          console.log('disconnected');
         }
         setClient(client);
-        setClientId(clientId);
       });
     }
-  }
-  );
+  });
 
   function handleMessage(message) {
     const eventType = typeof message.event === "string" ? message.event : Object.keys(message.event)[0];
@@ -235,6 +84,7 @@
         break;
       case 'DealCards': {
         const { cards, round } = message.event['DealCards'];
+        setCards(cards);
         break;
       }
       case 'PostBlinds': {
@@ -255,78 +105,16 @@
         setPot(pot);
         break;
       }
-
+   
       default: break;
     }
   }
 
   return (
-<<<<<<< HEAD
-    <div className={classes.game}>
-      <div className={classes.table}>
-        <div className={classes.felt}/>
-        <div className={classes.villan}>
-          <div className={classes.privateCards}>
-            <Card index={0}/>
-            <Card index={1}/>
-          </div>
-          <div className={classes.wager}>
-          </div>
-        </div>
-        <div className={classes.board}>
-            <div className={classes.pot}>
-              Pot: {pot}
-            </div>
-            <div className={classes.boardCards}>
-              <Card index={0}/>
-              <Card index={1}/>
-              <Card index={0}/>
-              <Card index={1}/>
-              <Card index={0}/>
-            </div>
-        </div>
-        <div className={classes.hero}>
-            <div className={classes.wager}>
-              
-            </div>
-            <div className={classes.privateCards}>  
-              <Card index={0}/>
-              <Card index={1}/>
-            </div>
-        </div>
-      </div>
-
-
-      <div className={classes.actions}>
-        <Box p = {1} display="flex" alignItems="center" justifyContent="center">
-        <Button variant = "outlined" color="primary">Fold</Button>
-        <Button variant = "outlined" color="primary">Check</Button>
-        <Button variant = "outlined" color="primary">Call</Button>
-        </Box>
-
-        <Box p = {1} display="flex" alignItems="center" justifyContent="center">
-          <Button variant = "outlined" color="primary">Min Bet</Button>
-          <Button variant = "outlined" color="primary">Bet Half Pot</Button>
-          <Button variant = "outlined" color="primary">Bet Pot</Button>
-          <Button variant = "outlined" color="primary">All In</Button>
-          <TextField id="Bet-Entry" label = "Bet Amount" variant = "outlined" />
-        </Box>
-
-        <Box p = {1} display = "flex" alignItems="center" justifyContent="center">
-          <Button variant = "outlined" color="primary">Bet</Button>
-        </Box>
-      </div>
-
-      <div className={classes.history}>
-
-      </div>
-
-
-=======
     <div>
       {/* <card className = 'test-card' /> */}
       <Box p = {1} display="flex" alignItems = "center" justifyContent = "center">
-
+        
         <Ellipse rx={350} ry={200} fill={{color:'#14B32D'}} stroke={{color:'#14B32D'}} strokeWidth={3} />
       </Box>
 
@@ -353,7 +141,6 @@
       <Box p = {1} display = "flex" alignItems="center" justifyContent="center">
       <TextField id="Bet-Entry" label = "Bet Amount" variant = "outlined" />
       </Box>
->>>>>>> f1a665b6
       </div>
   );
 }