--- conflicted
+++ resolved
@@ -78,13 +78,8 @@
                 // deal cards until there are 5
                 while state.round() != BettingRound::RIVER {
                     // next round deals cards and increments round
-<<<<<<< HEAD
                     state = state.next_round();
                     state.deal_cards(&mut self.rng);
-=======
-                    state.next_round(&mut self.rng);
-
->>>>>>> ae5f7bbe
                 }
                 println!("The board is [{}]", cards_to_str(state.board()));
                 println!("Player {} has [{}]", 0, cards_to_str(state.player(0).cards()));
